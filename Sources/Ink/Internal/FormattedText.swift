--- conflicted
+++ resolved
@@ -115,11 +115,7 @@
                             continue
                         }
 
-<<<<<<< HEAD
-                        guard !nextCharacter.isAny(of: ["\n", "#", "<", "`", "\r\n"]) else {
-=======
-                        guard !nextCharacter.isAny(of: ["\n", "#", "<", "`", "-"]) else {
->>>>>>> fb342e14
+                        guard !nextCharacter.isAny(of: ["\n", "#", "<", "`", "-", "\r\n"]) else {
                             break
                         }
 
